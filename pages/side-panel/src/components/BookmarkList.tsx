--- conflicted
+++ resolved
@@ -13,10 +13,7 @@
   onBookmarkSelect: (content: string) => void;
   onBookmarkUpdateTitle?: (id: number, title: string) => void;
   onBookmarkDelete?: (id: number) => void;
-<<<<<<< HEAD
-=======
   onBookmarkReorder?: (draggedId: number, targetId: number) => void;
->>>>>>> 5d960a8c
   isDarkMode?: boolean;
 }
 
@@ -25,18 +22,12 @@
   onBookmarkSelect,
   onBookmarkUpdateTitle,
   onBookmarkDelete,
-<<<<<<< HEAD
-=======
   onBookmarkReorder,
->>>>>>> 5d960a8c
   isDarkMode = false,
 }) => {
   const [editingId, setEditingId] = useState<number | null>(null);
   const [editTitle, setEditTitle] = useState<string>('');
-<<<<<<< HEAD
-=======
   const [draggedId, setDraggedId] = useState<number | null>(null);
->>>>>>> 5d960a8c
   const inputRef = useRef<HTMLInputElement>(null);
 
   const handleEditClick = (bookmark: Bookmark) => {
@@ -55,8 +46,6 @@
     setEditingId(null);
   };
 
-<<<<<<< HEAD
-=======
   // Drag handlers
   const handleDragStart = (e: React.DragEvent, id: number) => {
     setDraggedId(id);
@@ -83,7 +72,6 @@
     }
   };
 
->>>>>>> 5d960a8c
   // Focus the input field when entering edit mode
   useEffect(() => {
     if (editingId !== null && inputRef.current) {
@@ -98,14 +86,11 @@
         {bookmarks.map(bookmark => (
           <div
             key={bookmark.id}
-<<<<<<< HEAD
-=======
             draggable={editingId !== bookmark.id}
             onDragStart={e => handleDragStart(e, bookmark.id)}
             onDragEnd={handleDragEnd}
             onDragOver={handleDragOver}
             onDrop={e => handleDrop(e, bookmark.id)}
->>>>>>> 5d960a8c
             className={`group relative rounded-lg p-3 ${
               isDarkMode ? 'bg-slate-800 hover:bg-slate-700' : 'bg-white hover:bg-sky-50'
             } border ${isDarkMode ? 'border-slate-700' : 'border-sky-100'}`}>
@@ -144,21 +129,6 @@
                 </button>
               </div>
             ) : (
-<<<<<<< HEAD
-              <button
-                type="button"
-                onClick={() => onBookmarkSelect(bookmark.content)}
-                onKeyDown={e => {
-                  if (e.key === 'Enter' || e.key === ' ') {
-                    onBookmarkSelect(bookmark.content);
-                  }
-                }}
-                className="w-full text-left">
-                <div className={`truncate pr-10 text-sm font-medium ${isDarkMode ? 'text-gray-200' : 'text-gray-700'}`}>
-                  {bookmark.title}
-                </div>
-              </button>
-=======
               <>
                 <div className="flex items-center">
                   <button
@@ -177,7 +147,6 @@
                   </button>
                 </div>
               </>
->>>>>>> 5d960a8c
             )}
 
             {editingId !== bookmark.id && (
